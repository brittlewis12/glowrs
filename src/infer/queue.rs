use anyhow::Result;
use std::marker::PhantomData;
use std::sync::{Arc, Mutex};
use std::thread::JoinHandle;
use tokio::sync::mpsc::{unbounded_channel, UnboundedReceiver, UnboundedSender};
use tokio::sync::oneshot;
use tokio::time::Instant;
use uuid::Uuid;
use crate::infer::handler::RequestHandler;

<<<<<<< HEAD
use super::{TaskId};

/// Trait representing a stateful task processor
pub trait RequestHandler<TReq, TResp>
where
    Self: Send,
    TReq: Send + Sync + 'static,
    TResp: Send + Sync + 'static,
    Self: Sized
{
    fn handle(&mut self, request: TReq) -> Result<TResp>;
}
=======
use super::TaskId;
>>>>>>> 124d0fa4

/// Queue entry
#[derive(Debug)]
pub(crate) struct QueueEntry<TReq, TResp>
where
    TReq: Send + Sync + 'static,
    TResp: Send + Sync + 'static,
{
    /// Identifier
    pub id: TaskId,

    /// Request
    pub request: TReq,

    /// Response sender
    pub response_tx: oneshot::Sender<TResp>,

    /// Instant when this entry was queued
    pub queue_time: Instant,
}


/// Queue entry
impl<TReq, TResp> QueueEntry<TReq, TResp> where TReq: Send + Sync + 'static, TResp: Send + Sync + 'static {
    pub fn new(request: TReq, response_tx: oneshot::Sender<TResp>) -> Self {
        Self {
            id: Uuid::new_v4(),
            request,
            response_tx,
            queue_time: Instant::now(),
        }
    }
}

/// Queue command
#[derive(Debug)]
// TODO: Use stop command
#[allow(dead_code)]
pub(crate) enum QueueCommand<TReq, TResp>
where
    TReq: Send, TReq: Send + Sync + 'static, TResp: Send + Sync + 'static
{
    Append(QueueEntry<TReq, TResp>),
    Stop,
}

#[derive(Clone)]
struct CloneableJoinHandle<T: Clone>(Arc<Mutex<JoinHandle<T>>>);

impl<T> CloneableJoinHandle<T>
where T: Clone
{
    #[allow(dead_code)]
    fn new(handle: JoinHandle<T>) -> Self {
        Self(Arc::new(Mutex::new(handle)))
    }
}

/// Request Queue with stateful task processor
#[derive(Clone)]
pub struct Queue<THandler>
where
<<<<<<< HEAD
    TReq: Send + Sync + 'static,
    TResp: Send + Sync + 'static,
    TProc: RequestHandler<TReq, TResp>,
{
    pub(crate) tx: UnboundedSender<QueueCommand<TReq, TResp>>,
    _processor: PhantomData<TProc>,
=======
    THandler: RequestHandler,
{
    pub(crate) tx: UnboundedSender<QueueCommand<THandler::TReq, THandler::TResp>>,
    // _handle: CloneableJoinHandle<Result<()>>,
    _processor: PhantomData<THandler>,
>>>>>>> 124d0fa4
}

impl<THandler> Queue<THandler>
where
<<<<<<< HEAD
    TReq: Send + Sync + 'static,
    TResp: Send + Sync + 'static,
    TProc: RequestHandler<TReq, TResp> + Send + 'static,
{
    pub(crate) fn new(processor: TProc) -> Result<Self> {
        
        // TODO: Replace with MPMC w/ more worker threads (if CPU)
=======
    THandler: RequestHandler
{
    pub(crate) fn new(processor: THandler) -> Result<Self> {

>>>>>>> 124d0fa4
        // Create channel
        let (queue_tx, queue_rx) = unbounded_channel();

        let _join_handle = std::thread::spawn(move || {
<<<<<<< HEAD
            
=======

>>>>>>> 124d0fa4
            // Create a new Runtime to run tasks
            let runtime = tokio::runtime::Builder::new_multi_thread()
                .enable_all()
                .thread_name(format!("queue-{}", Uuid::new_v4()))
                .build()?;

            // Pull task requests off the channel and send them to the executor
            runtime.block_on(queue_task(queue_rx, processor))
        });

        Ok(Self {
            tx: queue_tx,
            // _handle: CloneableJoinHandle::new(_join_handle),
            _processor: PhantomData,
        })
    }
}

// Generic background task executor with stateful processor
async fn queue_task<THandler>(
    mut receiver: UnboundedReceiver<QueueCommand<THandler::TReq, THandler::TResp>>,
    mut processor: THandler,
) -> Result<()>
where
<<<<<<< HEAD
    TReq: Send + Sync + 'static,
    TResp: Send + Sync + 'static,
    TProc: RequestHandler<TReq, TResp> + 'static,
=======
    THandler: RequestHandler
>>>>>>> 124d0fa4
{
    'main: while let Some(cmd) = receiver.recv().await {
        use QueueCommand::*;

        match cmd {
            Append(entry) => {
                tracing::trace!(
                    "Processing task {}, added {}ms ago",
                    entry.id,
                    entry.queue_time.elapsed().as_millis()
                );

                // Process the task
                let response = processor.handle(entry.request)?;

                if entry.response_tx.send(response).is_ok() {
                    tracing::trace!("Successfully sent response for task {}", entry.id)
                } else {
                    tracing::error!("Failed to send response for task {}", entry.id)
                }
            }
            Stop => {
                tracing::info!("Stopping queue task");
                break 'main;
            }
        }
    }
    Ok(())
}


#[cfg(test)]
mod tests {
    use super::*;
    
    #[derive(Debug, PartialEq)]
    struct Task {
        name: String,
    }
    
    impl Task {
        fn new(name: String) -> Self {
            Self { name }
        }
    }
    
    struct TaskProcessor;
    
    impl TaskProcessor {
         fn new() -> Result<Self> {
            Ok(Self)
        }
    }
    
<<<<<<< HEAD
    impl RequestHandler<Task, Task> for TaskProcessor {
       
        
=======
    impl RequestHandler for TaskProcessor {
        type TReq = Task;
        type TResp = Task;


>>>>>>> 124d0fa4
        fn handle(&mut self, request: Task) -> Result<Task> {
            let new_name = format!("{}-processed", request.name);
            Ok(Task::new(new_name))
        }
    }

    #[tokio::test]
    async fn test_queue() {
        // Create a new processor
        let processor = TaskProcessor::new().unwrap();
        
        // Create a new queue
<<<<<<< HEAD
        let queue: Queue<Task, Task, TaskProcessor> = Queue::new(processor).unwrap();
=======
        let queue: Queue<TaskProcessor> = Queue::new(processor).unwrap();
>>>>>>> 124d0fa4

        // Set a task name
        let name = "test".to_string();
        
        // Create a new task
        let task = Task::new(name.clone());

        // Send the task to the queue
        let (task_tx, task_rx) = oneshot::channel();
        queue.tx.send(QueueCommand::Append(QueueEntry::new(task, task_tx))).unwrap();

        // Wait for the response
        let response = task_rx.await.unwrap();
        assert_eq!(response, Task::new(format!("{}-processed", name).to_string()));
    }
}<|MERGE_RESOLUTION|>--- conflicted
+++ resolved
@@ -8,22 +8,7 @@
 use uuid::Uuid;
 use crate::infer::handler::RequestHandler;
 
-<<<<<<< HEAD
-use super::{TaskId};
-
-/// Trait representing a stateful task processor
-pub trait RequestHandler<TReq, TResp>
-where
-    Self: Send,
-    TReq: Send + Sync + 'static,
-    TResp: Send + Sync + 'static,
-    Self: Sized
-{
-    fn handle(&mut self, request: TReq) -> Result<TResp>;
-}
-=======
 use super::TaskId;
->>>>>>> 124d0fa4
 
 /// Queue entry
 #[derive(Debug)]
@@ -86,47 +71,24 @@
 #[derive(Clone)]
 pub struct Queue<THandler>
 where
-<<<<<<< HEAD
-    TReq: Send + Sync + 'static,
-    TResp: Send + Sync + 'static,
-    TProc: RequestHandler<TReq, TResp>,
-{
-    pub(crate) tx: UnboundedSender<QueueCommand<TReq, TResp>>,
-    _processor: PhantomData<TProc>,
-=======
     THandler: RequestHandler,
 {
     pub(crate) tx: UnboundedSender<QueueCommand<THandler::TReq, THandler::TResp>>,
     // _handle: CloneableJoinHandle<Result<()>>,
     _processor: PhantomData<THandler>,
->>>>>>> 124d0fa4
 }
 
 impl<THandler> Queue<THandler>
 where
-<<<<<<< HEAD
-    TReq: Send + Sync + 'static,
-    TResp: Send + Sync + 'static,
-    TProc: RequestHandler<TReq, TResp> + Send + 'static,
-{
-    pub(crate) fn new(processor: TProc) -> Result<Self> {
-        
-        // TODO: Replace with MPMC w/ more worker threads (if CPU)
-=======
     THandler: RequestHandler
 {
     pub(crate) fn new(processor: THandler) -> Result<Self> {
 
->>>>>>> 124d0fa4
         // Create channel
         let (queue_tx, queue_rx) = unbounded_channel();
 
         let _join_handle = std::thread::spawn(move || {
-<<<<<<< HEAD
-            
-=======
-
->>>>>>> 124d0fa4
+
             // Create a new Runtime to run tasks
             let runtime = tokio::runtime::Builder::new_multi_thread()
                 .enable_all()
@@ -151,13 +113,7 @@
     mut processor: THandler,
 ) -> Result<()>
 where
-<<<<<<< HEAD
-    TReq: Send + Sync + 'static,
-    TResp: Send + Sync + 'static,
-    TProc: RequestHandler<TReq, TResp> + 'static,
-=======
     THandler: RequestHandler
->>>>>>> 124d0fa4
 {
     'main: while let Some(cmd) = receiver.recv().await {
         use QueueCommand::*;
@@ -212,17 +168,11 @@
         }
     }
     
-<<<<<<< HEAD
-    impl RequestHandler<Task, Task> for TaskProcessor {
-       
-        
-=======
     impl RequestHandler for TaskProcessor {
         type TReq = Task;
         type TResp = Task;
 
 
->>>>>>> 124d0fa4
         fn handle(&mut self, request: Task) -> Result<Task> {
             let new_name = format!("{}-processed", request.name);
             Ok(Task::new(new_name))
@@ -235,11 +185,7 @@
         let processor = TaskProcessor::new().unwrap();
         
         // Create a new queue
-<<<<<<< HEAD
-        let queue: Queue<Task, Task, TaskProcessor> = Queue::new(processor).unwrap();
-=======
         let queue: Queue<TaskProcessor> = Queue::new(processor).unwrap();
->>>>>>> 124d0fa4
 
         // Set a task name
         let name = "test".to_string();

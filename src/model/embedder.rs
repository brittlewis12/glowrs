use anyhow::{Context, Error, Result};
use candle_core::{DType, Module, Tensor};
use candle_nn::VarBuilder;
use candle_transformers::models::{
    bert::Config as BertConfig, jina_bert::Config as JinaBertConfig,
};
use hf_hub::api::sync::ApiRepo;
use serde::de::DeserializeOwned;
use tokenizers::Tokenizer;

// Re-exports
pub use candle_transformers::models::{bert::BertModel, jina_bert::BertModel as JinaBertModel};

use crate::server::data_models::{Sentences, Usage};
use crate::utils::{normalize_l2, device::DEVICE};


pub trait LoadableModel: Sized {
    type Config: DeserializeOwned;
    fn load_model(vb: VarBuilder, cfg: &Self::Config) -> Result<Box<dyn EmbedderModel>>;
}

pub trait EmbedderModel: Send + Sync {
    fn inner_forward(&self, token_ids: &Tensor) -> Result<Tensor>;
}

impl LoadableModel for BertModel {
    type Config = BertConfig;
    fn load_model(vb: VarBuilder, cfg: &Self::Config) -> Result<Box<dyn EmbedderModel>> {
        Ok(Box::new(Self::load(vb, cfg)?))
    }
}

impl LoadableModel for JinaBertModel {
    type Config = JinaBertConfig;
    fn load_model(vb: VarBuilder, cfg: &Self::Config) -> Result<Box<dyn EmbedderModel>> {
        Ok(Box::new(Self::new(vb, cfg)?))
    }
}

impl EmbedderModel for BertModel {

    #[inline]
    fn inner_forward(&self, token_ids: &Tensor) -> Result<Tensor> {
        let token_type_ids = token_ids.zeros_like()?;
        Ok(self.forward(token_ids, &token_type_ids)?)
    }
}

impl EmbedderModel for JinaBertModel {

    #[inline]
    fn inner_forward(&self, token_ids: &Tensor) -> Result<Tensor> {
        Ok(self.forward(token_ids)?)
    }
}

pub(crate) fn load_model_and_tokenizer_gen<L>(api: ApiRepo) -> Result<(Box<dyn EmbedderModel>, Tokenizer)>
where
    L: LoadableModel,
{
    let model_path = api
        .get("model.safetensors")
        .context("Model repository is not available or doesn't contain `model.safetensors`.")?;

    let config_path = api
        .get("config.json")
        .context("Model repository doesn't contain `config.json`.")?;

    let tokenizer_path = api
        .get("tokenizer.json")
        .context("Model repository doesn't contain `tokenizer.json`.")?;

    let tokenizer = Tokenizer::from_file(tokenizer_path).map_err(Error::msg)?;
    let config_str = std::fs::read_to_string(config_path)?;
<<<<<<< HEAD
=======
    
>>>>>>> 9ee148e1
    let cfg = serde_json::from_str(&config_str)
		.context(
			"Failed to deserialize config.json. Make sure you have the right EmbedderModel implementation."
		)?;

    let vb = unsafe { VarBuilder::from_mmaped_safetensors(&[model_path], DType::F32, &DEVICE)? };

    let model = L::load_model(vb, &cfg).context("Something went wrong while loading the model.")?;

    Ok((model, tokenizer))
}

pub enum EmbedderType {
    Bert,
    JinaBert,
}

pub(crate) fn load_model_and_tokenizer(api: ApiRepo, embedder_type: EmbedderType) -> Result<(Box<dyn EmbedderModel>, Tokenizer)> {
    let (model, tokenizer) = match embedder_type {
        EmbedderType::Bert => load_model_and_tokenizer_gen::<BertModel>(api)?,
        EmbedderType::JinaBert => load_model_and_tokenizer_gen::<JinaBertModel>(api)?,
    };
    Ok((model, tokenizer))
}


pub(crate) fn encode_batch_with_usage(
    model: &dyn EmbedderModel,
    tokenizer: &Tokenizer,
    sentences: impl Into<Vec<String>>,
    normalize: bool,
) -> Result<(Tensor, Usage)> {
    let tokens = tokenizer
        .encode_batch(sentences.into(), true)
        .map_err(Error::msg)
        .context("Failed to encode batch.")?;

    let prompt_tokens = tokens.len() as u32;

    let token_ids = tokens
        .iter()
        .map(|tokens| {
            let tokens = tokens.get_ids().to_vec();
            Tensor::new(tokens.as_slice(), &DEVICE)
        })
        .collect::<candle_core::Result<Vec<_>>>()?;

    let token_ids = Tensor::stack(&token_ids, 0)?;

    tracing::trace!("running inference on batch {:?}", token_ids.shape());
    let embeddings = model.inner_forward(&token_ids)?;
    tracing::trace!("generated embeddings {:?}", embeddings.shape());

    // Apply some avg-pooling by taking the mean model value for all tokens (including padding)
    let (_n_sentence, out_tokens, _hidden_size) = embeddings.dims3()?;
    let embeddings = (embeddings.sum(1)? / (out_tokens as f64))?;
    let embeddings = if normalize {
        normalize_l2(&embeddings)?
    } else {
        embeddings
    };

    // TODO: Incorrect usage calculation - fix
    let usage = Usage {
        prompt_tokens,
        total_tokens: prompt_tokens + (out_tokens as u32),
    };
    Ok((embeddings, usage))
}

pub(crate) fn encode_batch(
    model: &dyn EmbedderModel,
    tokenizer: &Tokenizer,
    sentences: Sentences,
    normalize: bool,
) -> Result<Tensor> {
    let (out, _) = encode_batch_with_usage(model, tokenizer, sentences, normalize)?;
    Ok(out)
}


#[cfg(test)]
mod tests {
    use super::*;
    use hf_hub::api::sync::Api;
    use hf_hub::{Repo, RepoType};

    // TODO: Move to integration tests
    #[test]
    fn test_load_sentence_transformers() {
        let repo_name = "sentence-transformers/all-MiniLM-L6-v2";
        let revision = "refs/pr/21";
        let api = Api::new().unwrap().repo(Repo::with_revision(
            repo_name.into(),
            RepoType::Model,
            revision.into(),
        ));
        let (_model, _tokenizer) = load_model_and_tokenizer_gen::<BertModel>(api).unwrap();
    }

    #[test]
    fn test_load_jina() {
        let repo_name = "jinaai/jina-embeddings-v2-base-en";
        let api = Api::new()
            .unwrap()
            .repo(Repo::new(repo_name.into(), RepoType::Model));
        let (_model, _tokenizer) = load_model_and_tokenizer_gen::<JinaBertModel>(api).unwrap();
    }
}<|MERGE_RESOLUTION|>--- conflicted
+++ resolved
@@ -73,10 +73,7 @@
 
     let tokenizer = Tokenizer::from_file(tokenizer_path).map_err(Error::msg)?;
     let config_str = std::fs::read_to_string(config_path)?;
-<<<<<<< HEAD
-=======
     
->>>>>>> 9ee148e1
     let cfg = serde_json::from_str(&config_str)
 		.context(
 			"Failed to deserialize config.json. Make sure you have the right EmbedderModel implementation."
